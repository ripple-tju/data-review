<template>
  <div>
    <!-- 推文排行 -->
    <div class="q-mb-lg">
      <div class="text-h6 q-mb-md">推文排行</div>

      <q-table
        dense
        flat
        separator="cell"
        :pagination="{
          rowsPerPage: 10,
        }"
        :rows="latestPostArchiveList"
        :columns="columns"
        class="fixed-layout-table"
      >
        <!-- 推文内容列：添加tooltip和点击事件 -->
        <template #body-cell-content="props">
          <q-td
            :props="props"
            class="cursor-pointer text-left"
            @click="openPostDetailDialog(props.row)"
          >
            <q-tooltip class="bg-grey-8" :delay="500" max-width="400px" :offset="[10, 10]">
              {{ props.row.content || '无内容' }}
            </q-tooltip>
            <div class="text-truncate" style="max-width: 280px">
              {{
                (props.row.content || '无内容').substring(0, 50) +
                (props.row.content && props.row.content.length > 50 ? '...' : '')
              }}
            </div>
          </q-td>
        </template>
        <!-- 其他行也添加点击事件 -->
        <template #body="props">
          <q-tr :props="props" class="cursor-pointer" @click="openPostDetailDialog(props.row)">
            <q-td
              v-for="col in props.cols"
              :key="col.name"
              :props="props"
              :style="col.style"
              :class="col.name === 'content' ? 'text-left' : col.align || 'text-right'"
            >
              <!-- 特殊处理内容列 -->
              <div v-if="col.name === 'content'">
                <q-tooltip class="bg-grey-8" :delay="500" max-width="400px" :offset="[10, 10]">
                  {{ props.row.content || '无内容' }}
                </q-tooltip>
                <div class="text-truncate" style="max-width: 280px">
                  {{
                    (props.row.content || '无内容').substring(0, 50) +
                    (props.row.content && props.row.content.length > 50 ? '...' : '')
                  }}
                </div>
              </div>
              <!-- 时间列格式化 -->
              <div v-else-if="col.name === 'createdAt'">
                {{ dayjs(props.row.createdAt).format(Spec.DateFormatTemplate) }}
              </div>
              <div v-else-if="col.name === 'capturedAt'">
                {{ dayjs(props.row.capturedAt).format(Spec.DateFormatTemplate) }}
              </div>
              <!-- 其他列正常显示 -->
              <div v-else>
                {{ col.format ? col.format(props.row[col.name]) : props.row[col.name] }}
              </div>
            </q-td>
          </q-tr>
        </template>
      </q-table>

      <div class="q-mt-md">
        <q-card class="q-pa-md bg-blue-1">
          <div class="text-subtitle2 q-mb-sm">推文排行批注</div>
          <q-input
            v-model="annotations.table.content"
            type="textarea"
            label="在此输入关于推文排行的分析和观察..."
            outlined
            rows="3"
            autogrow
            placeholder="例如：观察到某些帖子的互动数据异常高，可能与热点事件相关..."
            @update:model-value="saveAnnotationsToStorage"
          />
        </q-card>
      </div>
    </div>

    <!-- 身份排行表 -->
    <div class="q-mb-lg" v-if="identityRankingList.length > 1">
      <div class="text-h6 q-mb-md">身份影响力排行</div>

      <!-- 影响力系数调节面板 -->
      <q-expansion-item
        icon="tune"
        label="影响力系数设置"
        header-class="text-primary"
        class="q-mb-md"
      >
        <q-card class="q-pa-sm bg-grey-1">
          <div class="text-subtitle2 q-mb-md text-center">
            调整各项指标的线性系数来定制影响力计算
          </div>

          <div class="row">
            <!-- 可见度系数 -->
            <div class="col-4">
              <q-card flat bordered class="q-pa-sm q-mr-xs">
                <div class="text-subtitle2 q-mb-sm text-blue text-center">
                  <q-icon name="visibility" class="q-mr-xs" />
                  可见度系数
                </div>

                <q-input
                  v-model.number="influenceCoefficients.visibility.weight"
                  label="整体权重"
                  type="number"
                  step="0.1"
                  outlined
                  dense
                  class="q-mb-xs"
                />

                <q-input
                  v-model.number="influenceCoefficients.visibility.contentVolume"
                  label="内容发布总量"
                  type="number"
                  step="0.1"
                  outlined
                  dense
                  class="q-mb-xs"
                />

                <q-input
                  v-model.number="influenceCoefficients.visibility.contentStability"
                  label="内容稳定性"
                  type="number"
                  step="0.01"
                  outlined
                  dense
                  class="q-mb-xs"
                />

                <q-input
                  v-model.number="influenceCoefficients.visibility.domainCoverage"
                  label="领域覆盖率"
                  type="number"
                  step="0.1"
                  outlined
                  dense
                />

                <!-- 占位符，保持高度一致 -->
                <div style="height: 56px" class="q-mb-xs"></div>
                <div style="height: 56px" class="q-mb-xs"></div>
                <div style="height: 56px"></div>
              </q-card>
            </div>

            <!-- 讨论度系数 -->
            <div class="col-4">
              <q-card flat bordered class="q-pa-sm q-mx-xs">
                <div class="text-subtitle2 q-mb-sm text-orange text-center">
                  <q-icon name="forum" class="q-mr-xs" />
                  讨论度系数
                </div>

                <q-input
                  v-model.number="influenceCoefficients.engagement.weight"
                  label="整体权重"
                  type="number"
                  step="0.1"
                  outlined
                  dense
                  class="q-mb-xs"
                />

                <q-input
                  v-model.number="influenceCoefficients.engagement.shareVolume"
                  label="转发总量"
                  type="number"
                  step="0.0001"
                  outlined
                  dense
                  class="q-mb-xs"
                />

                <q-input
                  v-model.number="influenceCoefficients.engagement.shareGrowthCycle"
                  label="转发增长周期"
                  type="number"
                  step="0.01"
                  outlined
                  dense
                  class="q-mb-xs"
                />

                <q-input
                  v-model.number="influenceCoefficients.engagement.commentVolume"
                  label="评论总量"
                  type="number"
                  step="0.0001"
                  outlined
                  dense
                  class="q-mb-xs"
                />

                <q-input
                  v-model.number="influenceCoefficients.engagement.commentGrowthCycle"
                  label="评论增长周期"
                  type="number"
                  step="0.01"
                  outlined
                  dense
                  class="q-mb-xs"
                />

                <q-input
                  v-model.number="influenceCoefficients.engagement.likeVolume"
                  label="点赞总量"
                  type="number"
                  step="0.00001"
                  outlined
                  dense
                />
              </q-card>
            </div>

            <!-- 认同度系数 -->
            <div class="col-4">
              <q-card flat bordered class="q-pa-sm q-ml-xs">
                <div class="text-subtitle2 q-mb-sm text-pink text-center">
                  <q-icon name="favorite" class="q-mr-xs" />
                  认同度系数
                </div>

                <q-input
                  v-model.number="influenceCoefficients.sentiment.weight"
                  label="整体权重"
                  type="number"
                  step="0.1"
                  outlined
                  dense
                  class="q-mb-xs"
                />

                <q-input
                  v-model.number="influenceCoefficients.sentiment.commentAlignment"
                  label="评论同向性"
                  type="number"
                  step="1"
                  outlined
                  dense
                  class="q-mb-xs"
                />

                <q-input
                  v-model.number="influenceCoefficients.sentiment.alignmentTrend"
                  label="同向变化趋势"
                  type="number"
                  step="1"
                  outlined
                  dense
                />

                <!-- 占位符，保持高度一致 -->
                <div style="height: 56px" class="q-mb-xs"></div>
                <div style="height: 56px" class="q-mb-xs"></div>
                <div style="height: 56px"></div>
              </q-card>
            </div>
          </div>
          <!-- 操作按钮 -->
          <div class="row justify-center q-mt-md q-gutter-sm">
            <q-btn flat color="secondary" label="重置为默认" @click="resetCoefficients" />
            <q-btn color="primary" label="应用设置" @click="applyCoefficients" />
          </div>
        </q-card>
      </q-expansion-item>

      <q-table
        dense
        flat
        separator="cell"
        :pagination="{
          rowsPerPage: 15,
        }"
        :rows="identityRankingList"
        :columns="identityColumns"
        class="fixed-layout-table"
      >
        <!-- 自定义表头 -->
        <template #header="props">
          <q-tr :props="props">
            <q-th
              v-for="col in props.cols"
              :key="col.name"
              :props="props"
              :style="col.headerStyle"
              class="text-center"
            >
              <div v-if="col.name === 'visibilityScore'" class="text-center">
                <div>👁️ 可见度</div>
                <div class="text-caption">{{ influenceCoefficients.visibility.weight }}</div>
              </div>
              <div v-else-if="col.name === 'contentVolume'" class="text-center">
                <div>内容总量</div>
                <div class="text-caption">{{ influenceCoefficients.visibility.contentVolume }}</div>
              </div>
              <div v-else-if="col.name === 'contentStability'" class="text-center">
                <div>稳定性</div>
                <div class="text-caption">
                  {{ influenceCoefficients.visibility.contentStability }}
                </div>
              </div>
              <div v-else-if="col.name === 'domainCoverage'" class="text-center">
                <div>领域覆盖</div>
                <div class="text-caption">
                  {{ influenceCoefficients.visibility.domainCoverage }}
                </div>
              </div>
              <div v-else-if="col.name === 'engagementScore'" class="text-center">
                <div>💬 讨论度</div>
                <div class="text-caption">{{ influenceCoefficients.engagement.weight }}</div>
              </div>
              <div v-else-if="col.name === 'shareVolume'" class="text-center">
                <div>转发量</div>
                <div class="text-caption">{{ influenceCoefficients.engagement.shareVolume }}</div>
              </div>
              <div v-else-if="col.name === 'commentVolume'" class="text-center">
                <div>评论量</div>
                <div class="text-caption">{{ influenceCoefficients.engagement.commentVolume }}</div>
              </div>
              <div v-else-if="col.name === 'likeVolume'" class="text-center">
                <div>点赞量</div>
                <div class="text-caption">{{ influenceCoefficients.engagement.likeVolume }}</div>
              </div>
              <div v-else-if="col.name === 'sentimentScore'" class="text-center">
                <div>❤️ 认同度</div>
                <div class="text-caption">{{ influenceCoefficients.sentiment.weight }}</div>
              </div>
              <div v-else-if="col.name === 'commentAlignment'" class="text-center">
                <div>同向性</div>
                <div class="text-caption">
                  {{ influenceCoefficients.sentiment.commentAlignment }}
                </div>
              </div>
              <div v-else-if="col.name === 'alignmentTrend'" class="text-center">
                <div>变化趋势</div>
                <div class="text-caption">{{ influenceCoefficients.sentiment.alignmentTrend }}</div>
              </div>
              <div v-else>
                {{ col.label }}
              </div>
            </q-th>
          </q-tr>
        </template>

        <template #body-cell-rank="props">
          <q-td :props="props">
            <q-badge
              :color="props.row.rank <= 3 ? 'amber' : 'grey-6'"
              :text-color="props.row.rank <= 3 ? 'black' : 'white'"
              :label="props.row.rank"
            />
          </q-td>
        </template>
        <template #body-cell-authorName="props">
          <q-td :props="props">
            <div class="text-weight-medium">{{ props.row.authorName }}</div>
          </q-td>
        </template>
        <template #body-cell-influenceScore="props">
          <q-td :props="props">
            <div class="text-weight-bold text-primary">
              {{
                typeof props.row.influenceScore === 'number'
                  ? props.row.influenceScore.toFixed(2)
                  : props.row.influenceScore
              }}
            </div>
          </q-td>
        </template>
        <template #body-cell-visibilityScore="props">
          <q-td :props="props">
<<<<<<< HEAD
            <div class="text-center">
              <q-circular-progress
                :value="props.row.visibilityScore || 0"
                size="30px"
                :thickness="0.15"
                color="blue"
                class="q-mr-xs"
              />
              <div class="text-caption">
                {{
                  typeof props.row.visibilityScore === 'number'
                    ? props.row.visibilityScore.toFixed(1)
                    : '0.0'
                }}
              </div>
=======
            <div class="text-center text-weight-bold text-blue">
              {{
                typeof props.row.visibilityScore === 'number'
                  ? props.row.visibilityScore.toFixed(2)
                  : '0.00'
              }}
>>>>>>> 19d60e37
            </div>
          </q-td>
        </template>
        <template #body-cell-engagementScore="props">
          <q-td :props="props">
<<<<<<< HEAD
            <div class="text-center">
              <q-circular-progress
                :value="props.row.engagementScore || 0"
                size="30px"
                :thickness="0.15"
                color="orange"
                class="q-mr-xs"
              />
              <div class="text-caption">
                {{
                  typeof props.row.engagementScore === 'number'
                    ? props.row.engagementScore.toFixed(1)
                    : '0.0'
                }}
              </div>
=======
            <div class="text-center text-weight-bold text-orange">
              {{
                typeof props.row.engagementScore === 'number'
                  ? props.row.engagementScore.toFixed(2)
                  : '0.00'
              }}
>>>>>>> 19d60e37
            </div>
          </q-td>
        </template>
        <template #body-cell-sentimentScore="props">
          <q-td :props="props">
<<<<<<< HEAD
            <div class="text-center">
              <q-circular-progress
                :value="props.row.sentimentScore || 0"
                size="30px"
                :thickness="0.15"
                color="green"
                class="q-mr-xs"
              />
              <div class="text-caption">
                {{
                  typeof props.row.sentimentScore === 'number'
                    ? props.row.sentimentScore.toFixed(1)
                    : '0.0'
                }}
              </div>
=======
            <div class="text-center text-weight-bold text-green">
              {{
                typeof props.row.sentimentScore === 'number'
                  ? props.row.sentimentScore.toFixed(2)
                  : '0.00'
              }}
>>>>>>> 19d60e37
            </div>
          </q-td>
        </template>
      </q-table>

      <div class="q-mt-md">
        <q-card class="q-pa-md bg-indigo-1">
          <div class="text-subtitle2 q-mb-sm">身份影响力排行批注</div>
          <q-input
            v-model="annotations.identityRanking.content"
            type="textarea"
            label="在此输入关于身份影响力排行的分析..."
            outlined
            rows="3"
            autogrow
            placeholder="例如：排名前三的身份在互动数据上明显领先，可能是核心意见领袖..."
            @update:model-value="saveAnnotationsToStorage"
          />
        </q-card>
      </div>
    </div>

    <!-- 点赞趋势图 -->
    <div class="q-mb-lg">
      <div class="text-h6 q-mb-md">点赞趋势</div>

      <AppKChart
        data-chart="like-trend"
        title="点赞趋势"
        :option="likeOption"
        :height="300"
        :useImageMode="useImageMode"
        @rendered="onChartRendered"
      />

      <div class="q-mt-md">
        <q-card class="q-pa-md bg-red-1">
          <div class="text-subtitle2 q-mb-sm">点赞趋势批注</div>
          <q-input
            v-model="annotations.like.content"
            type="textarea"
            label="在此输入关于点赞趋势的分析..."
            outlined
            rows="3"
            autogrow
            placeholder="例如：点赞数在X月X日达到峰值，可能与某个热点话题相关..."
            @update:model-value="saveAnnotationsToStorage"
          />
        </q-card>
      </div>
    </div>

    <!-- 分享趋势图 -->
    <div class="q-mb-lg">
      <div class="text-h6 q-mb-md">分享趋势</div>

      <AppKChart
        data-chart="share-trend"
        title="分享趋势"
        :option="shareOption"
        :height="300"
        :useImageMode="useImageMode"
        @rendered="onChartRendered"
      />

      <div class="q-mt-md">
        <q-card class="q-pa-md bg-teal-1">
          <div class="text-subtitle2 q-mb-sm">分享趋势批注</div>
          <q-input
            v-model="annotations.share.content"
            type="textarea"
            label="在此输入关于分享趋势的分析..."
            outlined
            rows="3"
            autogrow
            placeholder="例如：分享数波动较大，说明内容传播性存在差异..."
            @update:model-value="saveAnnotationsToStorage"
          />
        </q-card>
      </div>
    </div>

    <!-- 评论趋势图 -->
    <div class="q-mb-lg">
      <div class="text-h6 q-mb-md">评论趋势</div>

      <AppKChart
        data-chart="comment-trend"
        title="评论趋势"
        :option="commentOption"
        :height="300"
        :useImageMode="useImageMode"
        @rendered="onChartRendered"
      />

      <div class="q-mt-md">
        <q-card class="q-pa-md bg-orange-1">
          <div class="text-subtitle2 q-mb-sm">评论趋势批注</div>
          <q-input
            v-model="annotations.comment.content"
            type="textarea"
            label="在此输入关于评论趋势的分析..."
            outlined
            rows="3"
            autogrow
            placeholder="例如：评论数与点赞数呈正相关，说明用户参与度较高..."
            @update:model-value="saveAnnotationsToStorage"
          />
        </q-card>
      </div>
    </div>

    <!-- 发文量统计 -->
    <div class="q-mb-lg">
      <div class="text-h6 q-mb-md">发文量统计</div>

      <AppKChart
        data-chart="post-count"
        title="发文量统计"
        :option="postCountOption"
        :height="300"
        :useImageMode="useImageMode"
        @rendered="onChartRendered"
      />

      <div class="q-mt-md">
        <q-card class="q-pa-md bg-green-1">
          <div class="text-subtitle2 q-mb-sm">发文量统计批注</div>
          <q-input
            v-model="annotations.postCount.content"
            type="textarea"
            label="在此输入关于发文量统计的分析..."
            outlined
            rows="3"
            autogrow
            placeholder="例如：发文量在周末时段较高，平日较为平稳..."
            @update:model-value="saveAnnotationsToStorage"
          />
        </q-card>
      </div>
    </div>

    <!-- 交互分布散点图 -->
    <div class="q-mb-lg">
      <div class="text-h6 q-mb-md">交互分布散点图</div>

      <AppKChart
        data-chart="scatter-plot"
        title="交互分布散点图"
        :option="scatterOption"
        :height="400"
        :useImageMode="useImageMode"
        @rendered="onChartRendered"
      />

      <div class="q-mt-md">
        <q-card class="q-pa-md bg-purple-1">
          <div class="text-subtitle2 q-mb-sm">交互分布散点图批注</div>
          <q-input
            v-model="annotations.scatter.content"
            type="textarea"
            label="在此输入关于交互分布散点图的分析..."
            outlined
            rows="3"
            autogrow
            placeholder="例如：散点图显示点赞数与评论数存在明显的聚类现象..."
            @update:model-value="saveAnnotationsToStorage"
          />
        </q-card>
      </div>
    </div>

    <!-- 交互分布热力图 -->
    <div class="q-mb-lg">
      <div class="text-h6 q-mb-md">交互分布热力图</div>

      <AppKChart
        data-chart="heatmap"
        title="交互分布热力图"
        :option="heatmapOption"
        :height="400"
        :useImageMode="useImageMode"
        @rendered="onChartRendered"
      />

      <div class="q-mt-md">
        <q-card class="q-pa-md bg-yellow-1">
          <div class="text-subtitle2 q-mb-sm">交互分布热力图批注</div>
          <q-input
            v-model="annotations.heatmap.content"
            type="textarea"
            label="在此输入关于交互分布热力图的分析..."
            outlined
            rows="3"
            autogrow
            placeholder="例如：热力图显示互动数据主要集中在特定时间段..."
            @update:model-value="saveAnnotationsToStorage"
          />
        </q-card>
      </div>
    </div>

    <!-- 3D散点图 -->
    <div class="q-mb-lg">
      <div class="text-h6 q-mb-md">3D散点图</div>

      <AppKChart
        data-chart="scatter3d"
        title="3D散点图"
        :option="scatter3DOption"
        :height="500"
        :useImageMode="useImageMode"
        @rendered="onChartRendered"
      />

      <div class="q-mt-md">
        <q-card class="q-pa-md bg-pink-1">
          <div class="text-subtitle2 q-mb-sm">3D交互分布图批注</div>
          <q-input
            v-model="annotations.scatter3d.content"
            type="textarea"
            label="在此输入关于3D散点图的分析..."
            outlined
            rows="3"
            autogrow
            placeholder="例如：3D散点图展现出点赞、评论、分享三者的关联性..."
            @update:model-value="saveAnnotationsToStorage"
          />
        </q-card>
      </div>
    </div>

    <!-- 词云图 -->
    <div class="q-mb-lg">
      <div class="text-h6 q-mb-md">词云图</div>

      <AppKChart
        data-chart="wordcloud"
        title="词云图"
        :option="wordCloudOption"
        :height="400"
        :useImageMode="useImageMode"
        @rendered="onChartRendered"
      />

      <div class="q-mt-md">
        <q-card class="q-pa-md bg-cyan-1">
          <div class="text-subtitle2 q-mb-sm">词云图批注</div>
          <q-input
            v-model="annotations.wordCloud.content"
            type="textarea"
            label="在此输入关于词云图的分析..."
            outlined
            rows="3"
            autogrow
            placeholder="例如：词云图反映了帖子内容的主要关键词和热点话题..."
            @update:model-value="saveAnnotationsToStorage"
          />
        </q-card>
      </div>
    </div>

    <!-- 批注汇总 -->
    <div class="q-mt-xl">
      <q-card class="q-pa-lg bg-grey-1">
        <div class="row items-center justify-between q-mb-md">
          <div class="text-h6">
            <q-icon name="summarize" class="q-mr-sm" />
            批注汇总
          </div>
        </div>

        <div class="row q-gutter-md">
          <q-btn
            color="primary"
            label="导出PDF报告"
            icon="description"
            @click="exportAnnotations"
          />
          <q-btn
            color="secondary"
            label="清空所有批注"
            icon="clear_all"
            outline
            @click="clearAllAnnotations"
          />
        </div>

        <div class="q-mt-md">
          <div class="text-subtitle2 q-mb-sm">批注预览</div>
          <div class="row q-gutter-sm">
            <q-chip
              v-for="(item, key) in annotations"
              :key="key"
              :color="item.content.trim() ? 'positive' : 'grey-5'"
              :text-color="item.content.trim() ? 'white' : 'grey-8'"
              :icon="item.content.trim() ? 'check_circle' : 'radio_button_unchecked'"
              size="sm"
            >
              {{ getAnnotationLabel(key) }}
            </q-chip>
          </div>
        </div>
      </q-card>
    </div>

    <!-- 推文详情对话框 -->
    <q-dialog v-model="showPostDetailDialog" persistent>
      <q-card style="min-width: 600px; max-width: 800px">
        <q-card-section class="bg-primary text-white">
          <div class="text-h6">
            <q-icon name="article" class="q-mr-sm" />
            推文详情
          </div>
        </q-card-section>

        <q-card-section v-if="selectedPostDetail" class="q-pa-md">
          <!-- 作者信息 -->
          <div class="row q-mb-md">
            <div class="col-6">
              <div class="text-subtitle2 text-grey-7">作者</div>
              <div class="text-body1">
                {{ selectedPostDetail.authorName || selectedPostDetail.authorId || '未知' }}
              </div>
            </div>
            <div class="col-6">
              <div class="text-subtitle2 text-grey-7">作者ID</div>
              <div class="text-body1">{{ selectedPostDetail.authorId || '未知' }}</div>
            </div>
          </div>

          <!-- 时间信息 -->
          <div class="row q-mb-md">
            <div class="col-6">
              <div class="text-subtitle2 text-grey-7">创建时间</div>
              <div class="text-body1">
                {{ dayjs(selectedPostDetail.createdAt).format('YYYY-MM-DD HH:mm:ss') }}
              </div>
            </div>
            <div class="col-6">
              <div class="text-subtitle2 text-grey-7">抓取时间</div>
              <div class="text-body1">
                {{ dayjs(selectedPostDetail.capturedAt).format('YYYY-MM-DD HH:mm:ss') }}
              </div>
            </div>
          </div>

          <!-- 推文内容 -->
          <div class="q-mb-md">
            <div class="text-subtitle2 text-grey-7 q-mb-sm">推文内容</div>
            <q-card flat bordered class="q-pa-md bg-grey-1">
              <div class="text-body1" style="white-space: pre-wrap; word-break: break-word">
                {{ selectedPostDetail.content || '无内容' }}
              </div>
            </q-card>
          </div>

          <!-- 推文链接 -->
          <div class="q-mb-md" v-if="selectedPostDetail.url">
            <div class="text-subtitle2 text-grey-7 q-mb-sm">推文链接</div>
            <q-btn
              flat
              color="primary"
              :href="selectedPostDetail.url"
              target="_blank"
              icon="open_in_new"
              class="q-pa-none text-left"
              style="text-transform: none"
            >
              {{ selectedPostDetail.url }}
            </q-btn>
          </div>

          <!-- 互动数据 -->
          <div class="row q-mb-md">
            <div class="col-3">
              <div class="text-subtitle2 text-grey-7">点赞数</div>
              <div class="text-h6 text-pink">
                <q-icon name="favorite" class="q-mr-xs" />
                {{ selectedPostDetail.like || 0 }}
              </div>
              <div
                class="text-caption text-grey-6"
                v-if="selectedPostDetail.likeGrowthRate !== undefined"
              >
                增速: {{ selectedPostDetail.likeGrowthRate?.toFixed(2) || 0 }}%
              </div>
            </div>
            <div class="col-3">
              <div class="text-subtitle2 text-grey-7">分享数</div>
              <div class="text-h6 text-blue">
                <q-icon name="share" class="q-mr-xs" />
                {{ selectedPostDetail.share || 0 }}
              </div>
              <div
                class="text-caption text-grey-6"
                v-if="selectedPostDetail.shareGrowthRate !== undefined"
              >
                增速: {{ selectedPostDetail.shareGrowthRate?.toFixed(2) || 0 }}%
              </div>
            </div>
            <div class="col-3">
              <div class="text-subtitle2 text-grey-7">评论数</div>
              <div class="text-h6 text-orange">
                <q-icon name="comment" class="q-mr-xs" />
                {{ selectedPostDetail.comment || 0 }}
              </div>
              <div
                class="text-caption text-grey-6"
                v-if="selectedPostDetail.commentGrowthRate !== undefined"
              >
                增速: {{ selectedPostDetail.commentGrowthRate?.toFixed(2) || 0 }}%
              </div>
            </div>
            <div class="col-3">
              <div class="text-subtitle2 text-grey-7">认同度</div>
              <div class="text-h6 text-purple">
                <q-icon name="sentiment_satisfied" class="q-mr-xs" />
                {{ selectedPostDetail.endorsement !== null ? selectedPostDetail.endorsement : '-' }}
              </div>
            </div>
          </div>

          <!-- 其他信息 -->
          <div class="row" v-if="selectedPostDetail.view || selectedPostDetail.favorite">
            <div class="col-6" v-if="selectedPostDetail.view">
              <div class="text-subtitle2 text-grey-7">浏览数</div>
              <div class="text-body1">{{ selectedPostDetail.view || '-' }}</div>
            </div>
            <div class="col-6" v-if="selectedPostDetail.favorite">
              <div class="text-subtitle2 text-grey-7">收藏数</div>
              <div class="text-body1">{{ selectedPostDetail.favorite || '-' }}</div>
            </div>
          </div>
        </q-card-section>

        <q-card-actions align="right" class="q-pa-md">
          <q-btn flat label="关闭" color="grey" @click="showPostDetailDialog = false" />
          <q-btn
            v-if="selectedPostDetail?.url"
            color="primary"
            label="查看原文"
            icon="open_in_new"
            :href="selectedPostDetail.url"
            target="_blank"
          />
        </q-card-actions>
      </q-card>
    </q-dialog>
  </div>
</template>

<script setup lang="ts">
defineOptions({ name: 'AppPostListStatistics' });

import z from 'zod';
import dayjs from 'dayjs';
import AppKChart from './KChart.vue';
import { QueryInterface } from 'src/query';
import { computed, ref, onMounted, nextTick, watch } from 'vue';
import * as Spec from 'src/specification';
import { divideByDay } from 'src/query/utils';
import type { EChartsOption } from 'echarts';
import { useQuasar } from 'quasar';
import jsPDF from 'jspdf';
import autoTable from 'jspdf-autotable';
<<<<<<< HEAD
import { calculateInfluenceRanking } from 'src/utils/influenceCalculator';
import type { InfluenceRankingItem } from 'src/utils/influenceCalculator';
=======
import {
  calculateInfluenceRanking,
  DEFAULT_INFLUENCE_COEFFICIENTS,
} from 'src/utils/influenceCalculator';
import type { InfluenceRankingItem, InfluenceCoefficients } from 'src/utils/influenceCalculator';
>>>>>>> 19d60e37

const {
  query,
  postViewList,
  cutWordCache,
  idList,
  useImageMode,
  postCategoryMap,
  postAgreementData,
  categoryData,
  selectedDates,
} = defineProps<{
  query: QueryInterface;
  postViewList: Array<Spec.PostView.Type>;
  cutWordCache: {
    cutWordCache: Array<{
      id: Spec.PostArchive.Type['id'];
      wordList: Array<string>;
    }>;
    reverseIndex: Record<string, Array<string>>;
  };
  idList: Array<Spec.IdentityView.Type>;
  useImageMode?: boolean; // 新增：是否使用图片模式
  postCategoryMap?: Map<string, Array<string>>; // 新增：帖子分类数据，类别ID -> 帖子ID列表
  postAgreementData?: Record<string, number>; // 新增：帖子协议数据，帖子存档ID -> 协议值
  categoryData?: Array<Spec.Category.Type>; // 新增：分类定义数据
  selectedDates?: string[]; // 新增：用户选择的日期列表
}>();

// 定义事件发射器
const emit = defineEmits<{
  rendered: [];
}>();

// 使用 Quasar 的 dialog 和 notify 功能
const $q = useQuasar();

// 影响力系数相关
const influenceCoefficients = ref<InfluenceCoefficients>({ ...DEFAULT_INFLUENCE_COEFFICIENTS });

// 重置系数为默认值
const resetCoefficients = () => {
  influenceCoefficients.value = { ...DEFAULT_INFLUENCE_COEFFICIENTS };
  $q.notify({
    type: 'positive',
    message: '已重置为默认系数',
    position: 'top',
  });
};

// 应用系数设置
const applyCoefficients = () => {
  $q.notify({
    type: 'positive',
    message: '系数设置已应用',
    position: 'top',
  });
  // 触发重新计算排行榜
  // identityRankingList 是一个 computed，会自动重新计算
};

// 批注数据结构
interface AnnotationItem {
  content: string;
}

const annotations = ref<{
  table: AnnotationItem;
  identityRanking: AnnotationItem;
  like: AnnotationItem;
  share: AnnotationItem;
  comment: AnnotationItem;
  postCount: AnnotationItem;
  scatter: AnnotationItem;
  heatmap: AnnotationItem;
  scatter3d: AnnotationItem;
  wordCloud: AnnotationItem;
}>({
  table: { content: '' },
  identityRanking: { content: '' },
  like: { content: '' },
  share: { content: '' },
  comment: { content: '' },
  postCount: { content: '' },
  scatter: { content: '' },
  heatmap: { content: '' },
  scatter3d: { content: '' },
  wordCloud: { content: '' },
});

// 本地存储相关
const STORAGE_KEY = 'postListStatistics_annotations';

// 保存批注到本地存储
const saveAnnotationsToStorage = () => {
  try {
    const annotationsData = {
      ...annotations.value,
      timestamp: new Date().toISOString(),
    };
    localStorage.setItem(STORAGE_KEY, JSON.stringify(annotationsData));
  } catch (error) {
    console.warn('保存批注到本地存储失败:', error);
  }
};

// 从本地存储加载批注
const loadAnnotationsFromStorage = () => {
  try {
    const stored = localStorage.getItem(STORAGE_KEY);
    if (stored) {
      const parsedData = JSON.parse(stored);
      // 只加载内容，不包括展开状态
      Object.keys(annotations.value).forEach((key) => {
        if (parsedData[key] && parsedData[key].content) {
          (annotations.value as any)[key].content = parsedData[key].content;
        }
      });
    }
  } catch (error) {
    console.warn('从本地存储加载批注失败:', error);
  }
};

// 监听批注内容变化，自动保存
watch(
  () => annotations.value,
  () => {
    saveAnnotationsToStorage();
  },
  { deep: true },
);

// 导出批注功能
const exportAnnotations = async () => {
  try {
    // 显示加载状态
    $q.loading.show({
      message: '正在生成PDF报告...',
      boxClass: 'bg-grey-2 text-grey-9',
      spinnerColor: 'primary',
      spinnerSize: 40,
    });

    const annotationData = {
      timestamp: new Date().toISOString(),
      exportDate: dayjs().format('YYYY年MM月DD日 HH:mm:ss'),
      dataTableAnnotation: annotations.value.table.content,
      identityRankingAnnotation: annotations.value.identityRanking.content,
      likesTrendAnnotation: annotations.value.like.content,
      sharesTrendAnnotation: annotations.value.share.content,
      commentsTrendAnnotation: annotations.value.comment.content,
      postCountAnnotation: annotations.value.postCount.content,
      scatterPlotAnnotation: annotations.value.scatter.content,
      heatmapAnnotation: annotations.value.heatmap.content,
      scatter3DAnnotation: annotations.value.scatter3d.content,
      wordCloudAnnotation: annotations.value.wordCloud.content,
    };

    // 创建 jsPDF 实例
    const doc = new jsPDF({
      orientation: 'portrait',
      unit: 'mm',
      format: 'a4',
    });

    // 加载中文字体
    try {
      const fontResponse = await fetch('/font/SourceHanSansCN-VF.ttf');
      if (!fontResponse.ok) {
        throw new Error('字体文件加载失败');
      }
      const fontArrayBuffer = await fontResponse.arrayBuffer();
      const fontBase64 = arrayBufferToBase64(fontArrayBuffer);

      // 添加字体到 jsPDF - 添加所有需要的字重
      doc.addFileToVFS('SourceHanSansCN-VF.ttf', fontBase64);
      doc.addFont('SourceHanSansCN-VF.ttf', 'SourceHanSansCN', 'normal');
      doc.addFont('SourceHanSansCN-VF.ttf', 'SourceHanSansCN', 'bold');
      doc.addFont('SourceHanSansCN-VF.ttf', 'SourceHanSansCN', 'italic');
      doc.setFont('SourceHanSansCN');
    } catch (fontError) {
      console.warn('中文字体加载失败，使用默认字体:', fontError);
      // 如果字体加载失败，使用默认字体
    }

    // 设置页面边距
    const pageWidth = doc.internal.pageSize.width;
    const pageHeight = doc.internal.pageSize.height;
    const margin = 20;
    const contentWidth = pageWidth - 2 * margin;
    let currentY = margin;

    // 添加标题
    doc.setFontSize(20);
    doc.text('国际传播分析报告', pageWidth / 2, currentY, { align: 'center' });
    currentY += 15;

    // 添加导出时间
    doc.setFontSize(12);
    doc.text(`导出时间: ${annotationData.exportDate}`, pageWidth / 2, currentY, {
      align: 'center',
    });
    currentY += 20;

    // 改进的换页检查逻辑
    const checkPageBreak = (neededHeight: number) => {
      if (currentY + neededHeight > pageHeight - margin - 20) {
        doc.addPage();
        currentY = margin;
        return true;
      }
      return false;
    };

    // 智能换页检查 - 只在真正需要时换页
    const smartPageBreak = (minHeight: number) => {
      const availableHeight = pageHeight - margin - 20 - currentY;
      if (availableHeight < minHeight) {
        doc.addPage();
        currentY = margin;
        return true;
      }
      return false;
    };

    // 重新设计的 sections 配置
    const sections = [
      {
        title: '推文排行',
        type: 'table' as const,
        annotation: annotationData.dataTableAnnotation,
        getData: () => {
          return latestPostArchiveList.value
            .slice(0, 10)
            .map((post, index) => [
              (index + 1).toString(),
              post.content
                ? post.content.slice(0, 50) + (post.content.length > 50 ? '...' : '')
                : '',
              post.like?.toString() || '0',
              post.share?.toString() || '0',
              post.comment?.toString() || '0',
              dayjs(post.createdAt).format('YYYY-MM-DD'),
            ]);
        },
        getHeaders: () => ['序号', '内容', '点赞', '分享', '评论', '创建时间'],
        tableColor: [66, 139, 202] as [number, number, number],
      },
      {
        title: '身份影响力排行',
        type: 'table' as const,
        annotation: annotationData.identityRankingAnnotation,
        condition: () => identityRankingList.value.length > 1,
        getData: () => {
          return identityRankingList.value
            .slice(0, 10)
            .map((identity) => [
              identity.rank.toString(),
              identity.authorName,
              identity.postCount.toString(),
              identity.totalLikes.toString(),
              identity.totalShares.toString(),
              identity.totalComments.toString(),
              identity.influenceScore.toString(),
            ]);
        },
        getHeaders: () => ['排名', '身份', '发帖数', '总点赞', '总分享', '总评论', '影响力分数'],
        tableColor: [156, 39, 176] as [number, number, number],
        extraInfo: `影响力评分说明：采用多维度评估体系，包含可见度(30%)、讨论度(30%)、认同度(40%)三个维度的综合评分`,
      },
      {
        title: '点赞趋势',
        type: 'chart' as const,
        annotation: annotationData.likesTrendAnnotation,
        chartSelector: '[data-chart="like-trend"]',
      },
      {
        title: '分享趋势',
        type: 'chart' as const,
        annotation: annotationData.sharesTrendAnnotation,
        chartSelector: '[data-chart="share-trend"]',
      },
      {
        title: '评论趋势',
        type: 'chart' as const,
        annotation: annotationData.commentsTrendAnnotation,
        chartSelector: '[data-chart="comment-trend"]',
      },
      {
        title: '发文量统计',
        type: 'chart' as const,
        annotation: annotationData.postCountAnnotation,
        chartSelector: '[data-chart="post-count"]',
      },
      {
        title: '交互分布散点图',
        type: 'chart' as const,
        annotation: annotationData.scatterPlotAnnotation,
        chartSelector: '[data-chart="scatter-plot"]',
      },
      {
        title: '交互分布热力图',
        type: 'chart' as const,
        annotation: annotationData.heatmapAnnotation,
        chartSelector: '[data-chart="heatmap"]',
      },
      {
        title: '3D交互分布图',
        type: 'chart' as const,
        annotation: annotationData.scatter3DAnnotation,
        chartSelector: '[data-chart="scatter3d"]',
      },
      {
        title: '词云图',
        type: 'chart' as const,
        annotation: annotationData.wordCloudAnnotation,
        chartSelector: '[data-chart="wordcloud"]',
      },
    ];

    // 渲染各个 section
    let sectionNumber = 1; // 添加独立的section编号计数器
    for (let i = 0; i < sections.length; i++) {
      const section = sections[i];
      if (!section) continue;

      // 检查条件（如果有）
      if ('condition' in section && !section.condition()) {
        continue;
      }

      // 预估整个section的高度（标题 + 内容）
      let estimatedSectionHeight = 20; // 标题高度（更紧凑）

      if (section.type === 'table' && 'getData' in section) {
        const tableData = section.getData();
        estimatedSectionHeight += Math.min(tableData.length * 8 + 20, 120); // 表格高度
      } else if (section.type === 'chart') {
        estimatedSectionHeight += 80; // 图表高度
      }

      if (section.annotation) {
        const annotationLines = doc.splitTextToSize(
          section.annotation || '暂无批注',
          contentWidth - 16,
        );
        estimatedSectionHeight += annotationLines.length * 4 + 12; // 批注高度
      }

      // 检查整个section是否需要换页（避免标题和内容分离）
      smartPageBreak(estimatedSectionHeight);

      // 添加section分隔线（除了第一个section）
      if (sectionNumber > 1) {
        doc.setDrawColor(200, 200, 200);
        doc.setLineWidth(0.5);
        doc.line(margin, currentY - 2, pageWidth - margin, currentY - 2);
        currentY += 4; // 更紧凑的间距
      }

      // 更紧凑的section背景色块
      doc.setFillColor(248, 249, 250);
      doc.rect(margin - 2, currentY - 1, contentWidth + 4, 12, 'F'); // 进一步缩小背景块

      // 添加节标题，使用独立的section编号
      doc.setFontSize(14); // 减小标题字体
      doc.setFont('SourceHanSansCN', 'bold');
      doc.setTextColor(33, 37, 41);
      doc.text(`${sectionNumber}. ${section.title}`, margin, currentY + 7);
      currentY += 15; // 更紧凑的间距

      // section编号递增
      sectionNumber++;

      // 重置文本颜色
      doc.setTextColor(0, 0, 0);

      // 根据类型渲染内容
      if (section.type === 'table') {
        // 渲染表格
        if ('getData' in section && 'getHeaders' in section) {
          const tableData = section.getData();
          const headers = section.getHeaders();

          if (tableData.length > 0) {
            // 表格渲染（换页已在section层面处理）
            autoTable(doc, {
              head: [headers],
              body: tableData,
              startY: currentY,
              styles: {
                font: 'SourceHanSansCN',
                fontSize: 8, // 更小的字体
                cellPadding: 1.5, // 更紧凑的单元格内边距
                lineColor: [200, 200, 200],
                lineWidth: 0.3,
              },
              headStyles: {
                fillColor: 'tableColor' in section ? section.tableColor : [66, 139, 202],
                textColor: [255, 255, 255],
                fontSize: 9, // 更小的标题字体
                fontStyle: 'bold',
                cellPadding: 2,
              },
              bodyStyles: {
                fontSize: 8,
                cellPadding: 1.5,
              },
              alternateRowStyles: {
                fillColor: [248, 249, 250],
              },
              margin: { left: margin, right: margin },
              pageBreak: 'avoid', // 避免表格被分页（因为已经在section层面处理）
              showHead: 'everyPage', // 每页都显示表头
            });

            currentY = (doc as any).lastAutoTable.finalY + 6; // 更紧凑的间距

            // 添加额外信息（如权重说明）
            if ('extraInfo' in section && section.extraInfo) {
              doc.setFontSize(9);
              doc.setFont('SourceHanSansCN', 'italic');
              doc.setTextColor(108, 117, 125);
              doc.text(section.extraInfo, margin, currentY);
              doc.setTextColor(0, 0, 0);
              currentY += 10; // 更紧凑的间距
            }
          }
        }
      } else if (section.type === 'chart') {
        // 渲染图表
        if ('chartSelector' in section && section.chartSelector) {
          try {
            const chartElement = document.querySelector(section.chartSelector);
            if (chartElement) {
              const canvas = chartElement.querySelector('canvas');
              if (canvas) {
                // 使用高质量设置生成图片
                const imgData = canvas.toDataURL('image/png', 1.0); // 最高质量

                // 计算最优尺寸：使用完整内容区宽度，保持原始比例
                const imgWidth = contentWidth;
                const imgHeight = (canvas.height * imgWidth) / canvas.width;

                // 如果图片高度超过页面剩余空间，进行智能分页
                const remainingHeight = pageHeight - currentY - margin - 20;
                if (imgHeight > remainingHeight) {
                  smartPageBreak(imgHeight + 20);
                }

                // 直接添加图片到PDF，不添加边框避免错位
                doc.addImage(imgData, 'PNG', margin, currentY, imgWidth, imgHeight);
                currentY += imgHeight + 12; // 适当增加间距
              }
            }
          } catch (error) {
            console.warn(`无法获取图表图片: ${section.title}`, error);
            // 如果无法获取图片，显示简洁的占位符
            const placeholderHeight = 120; // 固定占位符高度

            // 添加占位符背景
            doc.setFillColor(248, 249, 250);
            doc.rect(margin, currentY, contentWidth, placeholderHeight, 'F');

            // 添加占位符文本
            doc.setFontSize(14);
            doc.setFont('SourceHanSansCN', 'normal');
            doc.setTextColor(108, 117, 125);
            const placeholderText = `[图表: ${section.title}]`;
            const textWidth = doc.getTextWidth(placeholderText);
            doc.text(
              placeholderText,
              margin + (contentWidth - textWidth) / 2,
              currentY + placeholderHeight / 2,
            );

            doc.setTextColor(0, 0, 0);
            currentY += placeholderHeight + 10;
          }
        }
      }

      // 添加批注
      if (section.annotation) {
        // 预估批注高度
        const annotationLines = doc.splitTextToSize(
          section.annotation || '暂无批注',
          contentWidth - 16,
        );
        const annotationHeight = annotationLines.length * 4 + 12; // 更紧凑的行高

        // 添加批注背景色块
        doc.setFillColor(252, 248, 227); // 淡黄色背景
        doc.rect(margin - 3, currentY - 2, contentWidth + 6, annotationHeight, 'F');

        // 添加批注左边框
        doc.setDrawColor(255, 193, 7);
        doc.setLineWidth(2);
        doc.line(margin - 3, currentY - 2, margin - 3, currentY - 2 + annotationHeight);

        doc.setFontSize(10); // 更小的字体
        doc.setFont('SourceHanSansCN', 'bold');
        doc.setTextColor(133, 100, 4);
        doc.text(`${section.title}批注：`, margin, currentY + 6);
        currentY += 10; // 更紧凑的间距

        doc.setFontSize(9); // 更小的字体
        doc.setFont('SourceHanSansCN', 'normal');
        doc.setTextColor(102, 77, 3);

        annotationLines.forEach((line: string) => {
          doc.text(line, margin, currentY);
          currentY += 4; // 更紧凑的行间距
        });

        // 重置文本颜色
        doc.setTextColor(0, 0, 0);
        currentY += 8; // 更紧凑的section间距
      } else {
        currentY += 6; // 更紧凑的没有批注时的间距
      }
    }

    // 添加页脚
    const pageCount = (doc as any).internal.getNumberOfPages();
    for (let i = 1; i <= pageCount; i++) {
      doc.setPage(i);
      doc.setFontSize(8); // 更小的页脚字体
      doc.setTextColor(108, 117, 125); // 灰色文本
      doc.text(`第 ${i} 页 / 共 ${pageCount} 页`, pageWidth / 2, pageHeight - 8, {
        align: 'center',
      });
      doc.text(`生成时间: ${annotationData.timestamp}`, pageWidth - margin, pageHeight - 8, {
        align: 'right',
      });
    }

    // 保存 PDF
    const timestamp = dayjs().format('YYYY-MM-DD_HH-mm-ss');
    doc.save(`国际传播分析报告_${timestamp}.pdf`);

    // 关闭加载状态并显示成功消息
    $q.loading.hide();
    $q.notify({
      type: 'positive',
      message: 'PDF报告已成功导出',
      icon: 'download',
      position: 'top',
      timeout: 3000,
    });
  } catch (error) {
    console.error('PDF生成失败:', error);
    // 关闭加载状态并显示失败消息
    $q.loading.hide();
    $q.notify({
      type: 'negative',
      message: 'PDF生成失败: ' + (error as Error).message,
      icon: 'error',
      position: 'top',
      timeout: 5000,
    });
  }
};

// 工具函数：将 ArrayBuffer 转换为 Base64
const arrayBufferToBase64 = (buffer: ArrayBuffer): string => {
  const bytes = new Uint8Array(buffer);
  const binary = Array.from(bytes, (byte) => String.fromCharCode(byte)).join('');
  return window.btoa(binary);
};

// 清空所有批注
const clearAllAnnotations = () => {
  $q.dialog({
    title: '确认清空',
    message: '您确定要清空所有批注吗？此操作不可撤销。',
    cancel: true,
    persistent: true,
  }).onOk(() => {
    Object.keys(annotations.value).forEach((key) => {
      (annotations.value as any)[key].content = '';
    });

    // 清空本地存储
    localStorage.removeItem(STORAGE_KEY);

    $q.notify({
      type: 'positive',
      message: '所有批注已清空',
      icon: 'clear_all',
      position: 'top',
      timeout: 2000,
    });
  });
};

// 获取批注标签
const getAnnotationLabel = (key: string): string => {
  const labelMap: Record<string, string> = {
    table: '推文排行',
    identityRanking: '身份影响力排行',
    like: '点赞趋势',
    share: '分享趋势',
    comment: '评论趋势',
    postCount: '发文量统计',
    scatter: '交互分布散点图',
    heatmap: '交互分布热力图',
    scatter3d: '3D交互分布图',
    wordCloud: '词云图',
  };
  return labelMap[key] || key;
};

// 图表渲染完成计数器
const renderedChartsCount = ref(0);
const totalChartsCount = 7; // 当前组件中的图表总数

// 图表渲染完成的回调
const onChartRendered = () => {
  renderedChartsCount.value++;
  console.log(
    `📊 [PostListStatistics] 图表渲染完成: ${renderedChartsCount.value}/${totalChartsCount}`,
  );

  // 如果所有图表都已渲染完成，发射 rendered 事件
  if (renderedChartsCount.value >= totalChartsCount) {
    console.log('📊 [PostListStatistics] 所有图表渲染完成，发射 rendered 事件');
    emit('rendered');
  }
};

// 在组件挂载时，如果不是图片模式，立即发射 rendered 事件
onMounted(() => {
  // 加载本地存储的批注数据
  loadAnnotationsFromStorage();

  if (!useImageMode) {
    void nextTick(() => {
      emit('rendered');
    });
  } else {
    // 如果是图片模式，重置计数器
    renderedChartsCount.value = 0;
  }
});

// 当 useImageMode 改变时，重置计数器
watch(
  () => useImageMode,
  (newMode: boolean | undefined) => {
    if (newMode) {
      renderedChartsCount.value = 0;
    } else {
      void nextTick(() => {
        emit('rendered');
      });
    }
  },
);

const LabelMap = {
  'specification.data.PostArchive.content': '推文内容',
  'specification.data.PostArchive.like': '点赞',
  'specification.data.PostArchive.likeGrowthRate': '点赞增速',
  'specification.data.PostArchive.share': '分享',
  'specification.data.PostArchive.shareGrowthRate': '分享增速',
  'specification.data.PostArchive.comment': '评论',
  'specification.data.PostArchive.commentGrowthRate': '评论增速',
  'specification.data.PostArchive.endorsement': '认同度',
  'specification.data.PostArchive.view': '浏览',
  'specification.data.PostArchive.favorite': '收藏',
  'specification.data.PostArchive.createdAt': '创建时间',
  'specification.data.PostArchive.capturedAt': '抓取时间',
};

const GetLabel = (key: string) => {
  return (LabelMap as any)[key] ?? key;
};

const ViewDataSchema = Spec.PostArchive.Schema.extend({
  likeGrowthRate: z.number().optional().describe('点赞增速'),
  shareGrowthRate: z.number().optional().describe('分享增速'),
  commentGrowthRate: z.number().optional().describe('评论增速'),
  endorsement: z.number().optional().describe('认同度'),
  author: Spec.IdentityArchive.Schema.optional(),
  authorId: Spec.Identity.Schema.shape.id.optional().describe('身份ID'),
  authorName: Spec.IdentityArchive.Schema.shape.name.optional().describe('身份名称'),
});

export type ViewDataType = z.infer<typeof ViewDataSchema>;
type Key = keyof typeof ViewDataSchema.shape;

// 推文详情对话框相关
const showPostDetailDialog = ref(false);
const selectedPostDetail = ref<ViewDataType | null>(null);

// 打开推文详情对话框
const openPostDetailDialog = (postData: ViewDataType) => {
  selectedPostDetail.value = postData;
  showPostDetailDialog.value = true;
};

const defaultOrder: Array<Key> = [
  'content',
  'like',
  'share',
  'comment',
  'likeGrowthRate',
  'shareGrowthRate',
  'commentGrowthRate',
  'endorsement',
  // 'view',
  // 'favorite',
  'createdAt',
  'capturedAt',
  // 'authorName',
];
const order = ref<Array<Key>>(defaultOrder);

const _columns = [
  {
    name: 'authorName',
    align: 'left' as const,
  },
  {
    name: 'content',
    headerStyle: 'width: 300px;',
    align: 'left' as const,
  },
  {
    name: 'like',
    headerStyle: 'width: 80px;',
    sortable: true,
  },
  {
    name: 'share',
    headerStyle: 'width: 60px;',
    sortable: true,
  },
  {
    name: 'comment',
    headerStyle: 'width: 60px;',
    sortable: true,
  },
  {
    name: 'likeGrowthRate',
    headerStyle: 'width: 80px;',
    sortable: true,
  },
  {
    name: 'shareGrowthRate',
    headerStyle: 'width: 80px;',
    sortable: true,
  },
  {
    name: 'commentGrowthRate',
    headerStyle: 'width: 80px;',
    sortable: true,
  },
  {
    name: 'endorsement',
    headerStyle: 'width: 60px;',
    format: (v: number | null) => (v !== null ? v : '-'),
  },
  {
    name: 'view',
    headerStyle: 'width: 60px;',
    format: () => '-',
  },
  {
    name: 'favorite',
    headerStyle: 'width: 40px;',
    format: () => '-',
  },
  {
    name: 'createdAt',
    headerStyle: 'width: 120px;',
  },
  {
    name: 'capturedAt',
    headerStyle: 'width: 120px;',
  },
];

const columns = Object.entries(ViewDataSchema.shape)
  .filter(([key]) => order.value.includes(key as Key))
  .sort(([a], [b]) => order.value.indexOf(a as Key) - order.value.indexOf(b as Key))
  .map(([key, value]) => {
    const column = _columns.find((item) => item.name === key);
    return {
      name: key,
      label: GetLabel(value.description!),
      field: key,
      align: 'right' as const,
      style: 'text-overflow: ellipsis;overflow: hidden;',
      ...column,
    };
  })
  .concat([
    {
      name: '',
      label: '',
    } as any,
  ]);

const postArchiveList = computed(() => {
  return postViewList.flatMap((postView) => postView.archive);
});

const calcPercentageGrowth = (latest: number, earliest: number, dayCount: number) => {
  if (dayCount === 0) return latest;
  if (earliest === 0) return 0;
  const growth = (latest - earliest) / dayCount;
  // if (growth < 0) {
  //   console.log(
  //     `Negative growth detected: latest=${latest}, earliest=${earliest}, a=${JSON.stringify(
  //       {
  //         capturedAt: a.capturedAt,
  //         like: a.like,
  //         share: a.share,
  //         comment: a.comment,
  //       },
  //       null,
  //       2,
  //     )}, b=${JSON.stringify(
  //       {
  //         capturedAt: b.capturedAt,
  //         like: b.like,
  //         share: b.share,
  //         comment: b.comment,
  //       },
  //       null,
  //       2,
  //     )}`,
  //   );
  // }
  if (Number.isNaN(growth)) {
    console.log(
      `Negative growth detected: latest=${latest}, earliest=${earliest}, dayCount=${dayCount}`,
    );
  }
  return growth.toFixed(3);
};

const latestPostArchiveList = computed(() => {
  const startTime = performance.now();
  console.log('🔄 [PostStatistics] 开始计算 latestPostArchiveList...');

  const result = postViewList.map((post) => {
    const sortedArchive = post.archive;
    // .sort(
    //   (a, b) => new Date(b.capturedAt).getTime() - new Date(a.capturedAt).getTime(),
    // );
    const latestArchive = sortedArchive.at(0);
    const earliestArchive = sortedArchive.at(-1);

    // const likeGrowthRate = calcPercentageGrowth(
    //   latestArchive?.like ?? 0,
    //   earliestArchive?.like ?? 0,
    //   latestArchive?.capturedAt && earliestArchive?.capturedAt
    //     ? (latestArchive.capturedAt.getTime() - earliestArchive.capturedAt.getTime()) /
    //         (1000 * 60 * 60 * 24)
    //     : 1, // 默认1天，避免除以0
    // );
    // const shareGrowthRate = calcPercentageGrowth(
    //   latestArchive?.share ?? 0,
    //   earliestArchive?.share ?? 0,
    //   latestArchive?.capturedAt && earliestArchive?.capturedAt
    //     ? (latestArchive.capturedAt.getTime() - earliestArchive.capturedAt.getTime()) /
    //         (1000 * 60 * 60 * 24)
    //     : 1, // 默认1天，避免除以0
    // );
    // const commentGrowthRate = calcPercentageGrowth(
    //   latestArchive?.comment ?? 0,
    //   earliestArchive?.comment ?? 0,
    //   latestArchive?.capturedAt && earliestArchive?.capturedAt
    //     ? (latestArchive.capturedAt.getTime() - earliestArchive.capturedAt.getTime()) /
    //         (1000 * 60 * 60 * 24)
    //     : 1, // 默认1天，避免除以0
    // );

    const likeGrowthRate = latestArchive!.like / 5;
    const shareGrowthRate = latestArchive!.share / 5;
    const commentGrowthRate = latestArchive!.comment / 5;

    //认同度暂时使用假数据 评论数高于30的，0.8向下浮动0.1，向上浮动0.2。评论数低于30的都为null
    const endorsement = latestArchive?.comment
      ? latestArchive.comment > 30
        ? (0.8 + Math.random() * 0.4 - 0.2).toFixed(3)
        : null
      : null;

    return {
      ...latestArchive,
      likeGrowthRate,
      shareGrowthRate,
      commentGrowthRate,
      endorsement,
    };
  });

  const endTime = performance.now();
  console.log(
    `🔄 [PostStatistics] latestPostArchiveList 计算完成，耗时: ${(endTime - startTime).toFixed(2)}ms，处理了 ${result.length} 条记录`,
  );
  return result;
});

// 身份排行计算 - 使用新的影响力计算算法
const identityRankingList = computed(() => {
  const startTime = performance.now();
  console.log('🔄 [PostStatistics] 开始计算 identityRankingList (新算法)...');

  // 按身份分组帖子
  const identityGroups = new Map<string, Array<Spec.PostView.Type>>();

  postViewList.forEach((postView) => {
    const authorId = postView.post.author;
    if (!identityGroups.has(authorId)) {
      identityGroups.set(authorId, []);
    }
    identityGroups.get(authorId)!.push(postView);
  });

  console.log('identityGroups: ', identityGroups);

  // 转换为影响力计算所需的格式
  const identityGroupsArray = Array.from(identityGroups.entries()).map(
    ([authorId, postViewList]) => {
      // 从 idList 中查找身份的真实名称
      const identityView = idList.find((id) => id.identity.id === authorId);
      const identityName = identityView?.archive?.[0]?.name || `身份-${authorId.slice(0, 8)}`;

      return {
        name: identityName,
        postViewList,
      };
    },
  );

<<<<<<< HEAD
  // 使用新的影响力计算算法
=======
  // 使用新的影响力计算算法，传入用户设置的系数
>>>>>>> 19d60e37
  const influenceRanking = calculateInfluenceRanking(
    identityGroupsArray,
    postAgreementData || {},
    categoryData || [],
    selectedDates || [], // 使用用户选择的日期
    7, // 如果没有选择日期，则分析最近7天的数据
<<<<<<< HEAD
=======
    influenceCoefficients.value, // 使用用户设置的系数
>>>>>>> 19d60e37
  );

  // 转换为组件所需的格式，保持向后兼容
  const result = influenceRanking.map((item) => ({
    rank: item.rank,
    authorId:
      identityGroupsArray.find((g) => g.name === item.name)?.postViewList[0]?.post.author || '',
    authorName: item.name,
    postCount: identityGroupsArray.find((g) => g.name === item.name)?.postViewList.length || 0,
    totalLikes: item.influence.engagement.likeVolume,
    totalShares: item.influence.engagement.shareVolume,
    totalComments: item.influence.engagement.commentVolume,
    influenceScore: item.influence.overallScore,
    // 新增：详细的影响力指标
    visibilityScore: item.influence.visibility.visibilityScore,
    engagementScore: item.influence.engagement.engagementScore,
    sentimentScore: item.influence.sentiment.sentimentScore,
    contentVolume: item.influence.visibility.contentVolume,
    contentStability: item.influence.visibility.contentStability,
    shareGrowthCycle: item.influence.engagement.shareGrowthCycle,
    commentGrowthCycle: item.influence.engagement.commentGrowthCycle,
  }));

  const endTime = performance.now();
  console.log(
    `🔄 [PostStatistics] identityRankingList (新算法) 计算完成，耗时: ${(endTime - startTime).toFixed(2)}ms，处理了 ${result.length} 个身份`,
  );

  // 输出前5名的详细信息
  result.slice(0, 5).forEach((item, index) => {
    console.log(`🏆 第${index + 1}名: ${item.authorName}`, {
      综合影响力: item.influenceScore,
      可见度: item.visibilityScore,
      讨论度: item.engagementScore,
      认同度: item.sentimentScore,
      内容量: item.contentVolume,
      稳定性: item.contentStability,
      转发增长周期: item.shareGrowthCycle,
      评论增长周期: item.commentGrowthCycle,
    });
  });

  return result;
});

// 身份排行表格列定义 - 增强版
<<<<<<< HEAD
const identityColumns = [
=======
const identityColumns = computed(() => [
>>>>>>> 19d60e37
  {
    name: 'rank',
    label: '排名',
    field: 'rank',
    align: 'center' as const,
    headerStyle: 'width: 60px;',
    sortable: true,
  },
  {
    name: 'authorName',
    label: '身份',
    field: 'authorName',
    align: 'left' as const,
    headerStyle: 'width: 120px;',
<<<<<<< HEAD
  },
  {
    name: 'influenceScore',
    label: '综合影响力',
    field: 'influenceScore',
    align: 'center' as const,
    headerStyle: 'width: 100px;',
    sortable: true,
    format: (val: number) => val.toFixed(2),
  },
  {
    name: 'visibilityScore',
    label: '可见度',
    field: 'visibilityScore',
    align: 'center' as const,
    headerStyle: 'width: 80px;',
    sortable: true,
    format: (val: number) => val.toFixed(1),
  },
  {
    name: 'engagementScore',
    label: '讨论度',
    field: 'engagementScore',
    align: 'center' as const,
    headerStyle: 'width: 80px;',
    sortable: true,
    format: (val: number) => val.toFixed(1),
  },
  {
    name: 'sentimentScore',
    label: '认同度',
    field: 'sentimentScore',
    align: 'center' as const,
    headerStyle: 'width: 80px;',
    sortable: true,
    format: (val: number) => val.toFixed(1),
=======
>>>>>>> 19d60e37
  },
  {
    name: 'influenceScore',
    label: '🏆 综合影响力',
    field: 'influenceScore',
    align: 'center' as const,
<<<<<<< HEAD
    headerStyle: 'width: 70px;',
=======
    headerStyle: 'width: 120px; font-weight: bold; background-color: #f5f5f5;',
>>>>>>> 19d60e37
    sortable: true,
    format: (val: number) => val.toFixed(2),
  },
  // 可见度大项
  {
    name: 'visibilityScore',
    label: '👁️ 可见度',
    field: 'visibilityScore',
    align: 'center' as const,
<<<<<<< HEAD
    headerStyle: 'width: 70px;',
=======
    headerStyle: 'width: 100px; font-weight: bold; background-color: #e3f2fd;',
>>>>>>> 19d60e37
    sortable: true,
    format: (val: number) => val.toFixed(2),
  },
  {
    name: 'contentVolume',
    label: '内容总量',
    field: (row: any) => row.influence?.visibility?.contentVolume || 0,
    align: 'center' as const,
<<<<<<< HEAD
    headerStyle: 'width: 70px;',
=======
    headerStyle: 'width: 90px;',
>>>>>>> 19d60e37
    sortable: true,
    format: (val: number) => val.toFixed(0),
  },
  {
    name: 'contentStability',
    label: '稳定性',
    field: (row: any) => row.influence?.visibility?.contentStability || 0,
    align: 'center' as const,
<<<<<<< HEAD
    headerStyle: 'width: 70px;',
=======
    headerStyle: 'width: 90px;',
    sortable: true,
    format: (val: number) => val.toFixed(2),
  },
  {
    name: 'domainCoverage',
    label: '领域覆盖',
    field: (row: any) => row.influence?.visibility?.domainCoverage || 0,
    align: 'center' as const,
    headerStyle: 'width: 90px;',
>>>>>>> 19d60e37
    sortable: true,
    format: (val: number) => val.toFixed(2),
  },
  // 讨论度大项
  {
    name: 'engagementScore',
    label: '💬 讨论度',
    field: 'engagementScore',
    align: 'center' as const,
    headerStyle: 'width: 100px; font-weight: bold; background-color: #fff3e0;',
    sortable: true,
    format: (val: number) => val.toFixed(2),
  },
  {
    name: 'shareVolume',
    label: '转发量',
    field: (row: any) => row.influence?.engagement?.shareVolume || 0,
    align: 'center' as const,
    headerStyle: 'width: 90px;',
    sortable: true,
    format: (val: number) => val.toFixed(0),
  },
  {
    name: 'commentVolume',
    label: '评论量',
    field: (row: any) => row.influence?.engagement?.commentVolume || 0,
    align: 'center' as const,
    headerStyle: 'width: 90px;',
    sortable: true,
    format: (val: number) => val.toFixed(0),
  },
  {
    name: 'likeVolume',
    label: '点赞量',
    field: (row: any) => row.influence?.engagement?.likeVolume || 0,
    align: 'center' as const,
    headerStyle: 'width: 90px;',
    sortable: true,
    format: (val: number) => val.toFixed(0),
  },
  // 认同度大项
  {
    name: 'sentimentScore',
    label: '❤️ 认同度',
    field: 'sentimentScore',
    align: 'center' as const,
    headerStyle: 'width: 100px; font-weight: bold; background-color: #f3e5f5;',
    sortable: true,
    format: (val: number) => val.toFixed(2),
  },
  {
    name: 'commentAlignment',
    label: '同向性',
    field: (row: any) => row.influence?.sentiment?.commentAlignment || 0,
    align: 'center' as const,
    headerStyle: 'width: 90px;',
    sortable: true,
    format: (val: number) => val.toFixed(3),
  },
  {
    name: 'alignmentTrend',
    label: '变化趋势',
    field: (row: any) => row.influence?.sentiment?.alignmentTrend || 0,
    align: 'center' as const,
    headerStyle: 'width: 90px;',
    sortable: true,
    format: (val: number) => val.toFixed(3),
  },
]);

const latestPostArchiveCutWordList = computed(() => {
  const startTime = performance.now();
  console.log('🔄 [PostStatistics] 开始计算 latestPostArchiveCutWordList...');

  // 🔥 [性能优化] 将cutWordCache转换为Map索引，避免O(n²)查找
  const indexBuildStart = performance.now();
  const cutWordMap = new Map<string, Array<string>>();
  for (const item of cutWordCache.cutWordCache) {
    cutWordMap.set(item.id, item.wordList);
  }
  const indexBuildEnd = performance.now();
  console.log(
    `🔥 [性能优化] cutWordCache索引构建耗时: ${(indexBuildEnd - indexBuildStart).toFixed(2)}ms，索引了 ${cutWordMap.size} 个条目`,
  );

  const mapStart = performance.now();
  const result = latestPostArchiveList.value.map((post) => {
    // 🔥 [性能优化] 使用Map直接查找，O(1)时间复杂度，添加空值检查
    const cut = post.id ? cutWordMap.get(post.id) || [] : [];
    return {
      ...post,
      cut,
    };
  });
  const mapEnd = performance.now();
  console.log(`🔥 [性能优化] 数据映射耗时: ${(mapEnd - mapStart).toFixed(2)}ms`);

  const endTime = performance.now();
  console.log(
    `🔄 [PostStatistics] latestPostArchiveCutWordList 计算完成，总耗时: ${(endTime - startTime).toFixed(2)}ms，处理了 ${result.length} 条记录`,
  );
  return result;
});

const wordOccurrence = computed(() => {
  const startTime = performance.now();
  console.log('🔄 [PostStatistics] 开始计算 wordOccurrence...');
  console.time('wordOccurrence');

  const flatMapStart = performance.now();
  const words = latestPostArchiveCutWordList.value.flatMap((post) => post.cut);
  const flatMapEnd = performance.now();
  console.log(
    `🔄 [PostStatistics] 词汇展平完成，耗时: ${(flatMapEnd - flatMapStart).toFixed(2)}ms，获得 ${words.length} 个词汇`,
  );

  // 🔥 [性能优化] 预编译正则表达式，避免重复编译
  const punctuationRegex =
    /^[\u3000-\u303F\uFF00-\uFFEF\u2000-\u206F\u0020-\u002F\u003A-\u0040\u005B-\u0060\u007B-\u007E]+$/;
  const digitRegex = /^\d+$/;

  // 🔥 [性能优化] 预定义停用词集合，使用Set进行O(1)查找
  const stopWords = new Set([
    // 中文连接词和介词
    '的',
    '了',
    '在',
    '是',
    '我',
    '有',
    '和',
    '就',
    '不',
    '人',
    '都',
    '一',
    '一个',
    '上',
    '也',
    '很',
    '到',
    '说',
    '要',
    '去',
    '你',
    '会',
    '着',
    '没有',
    '看',
    '好',
    '自己',
    '这',
    '那',
    '可以',
    '但是',
    '如果',
    '因为',
    '所以',
    '然后',
    '还是',
    '或者',
    '虽然',
    '不过',
    '而且',
    '但',
    '与',
    '及',
    '以及',
    '以',
    '为',
    '被',
    '把',
    '从',
    '向',
    '朝',
    '往',
    '由',
    '于',
    '对',
    '对于',
    '关于',
    '根据',
    '按照',
    '依据',
    '通过',
    '经过',
    '沿着',
    '随着',
    '除了',
    '除',
    '之外',
    '之',
    '之后',
    '之前',
    '以后',
    '以前',
    '当',
    '当时',
    '正在',
    '已经',
    '曾经',
    '将要',
    '即将',
    '刚刚',
    '马上',
    '立刻',
    '突然',
    '渐渐',
    '慢慢',
    '快速',
    '迅速',
    // 英文连接词和介词
    'the',
    'a',
    'an',
    'and',
    'or',
    'but',
    'in',
    'on',
    'at',
    'to',
    'for',
    'of',
    'with',
    'by',
    'from',
    'up',
    'about',
    'into',
    'over',
    'after',
    'beneath',
    'under',
    'above',
    'below',
    'between',
    'among',
    'through',
    'during',
    'before',
    'since',
    'until',
    'while',
    'where',
    'when',
    'why',
    'how',
    'what',
    'which',
    'who',
    'whom',
    'whose',
    'this',
    'that',
    'these',
    'those',
    'i',
    'you',
    'he',
    'she',
    'it',
    'we',
    'they',
    'me',
    'him',
    'her',
    'us',
    'them',
    'my',
    'your',
    'his',
    'her',
    'its',
    'our',
    'their',
    'mine',
    'yours',
    'ours',
    'theirs',
    'am',
    'is',
    'are',
    'was',
    'were',
    'be',
    'been',
    'being',
    'have',
    'has',
    'had',
    'do',
    'does',
    'did',
    'will',
    'would',
    'could',
    'should',
    'may',
    'might',
    'must',
    'can',
    'shall',
    'need',
    'dare',
    'ought',
    'used',
    'able',
    'if',
    'unless',
    'because',
    'so',
    'as',
    'than',
    'then',
    'now',
    'here',
    'there',
    'where',
    'everywhere',
    'anywhere',
    'somewhere',
    'nowhere',
    'when',
    'whenever',
    'always',
    'never',
    'sometimes',
    'often',
    'usually',
    'seldom',
    'rarely',
    'hardly',
    'scarcely',
    'barely',
    'just',
    'only',
    'even',
    'still',
    'yet',
    'already',
    'again',
    'once',
    'twice',
    'first',
    'second',
    'third',
    'last',
    'next',
    'previous',
    'other',
    'another',
    'some',
    'any',
    'many',
    'much',
    'few',
    'little',
    'several',
    'all',
    'both',
    'each',
    'every',
    'either',
    'neither',
    'none',
    'no',
    'not',
    'yes',
    'ok',
    'okay',
  ]);

  const filterStart = performance.now();
  const filteredWords = words.filter((word) => {
    // 🔥 [性能优化] 快速基本检查（最常见的过滤条件优先）
    if (word.length <= 1) return false;

    // 快速字符检查，避免正则表达式
    const firstChar = word[0];
    if (firstChar === 'h' && word.startsWith('http')) return false;
    if (firstChar === '@') return false;

    // 🔥 [性能优化] 使用预编译的正则表达式
    if (punctuationRegex.test(word)) return false;
    if (digitRegex.test(word)) return false;

    // 🔥 [性能优化] 过滤停用词（连接词、介词等），使用Set的O(1)查找
    const lowerWord = word.toLowerCase();
    if (stopWords.has(word) || stopWords.has(lowerWord)) return false;

    return true;
  });
  const filterEnd = performance.now();
  console.log(
    `🔄 [PostStatistics] 词汇过滤完成，耗时: ${(filterEnd - filterStart).toFixed(2)}ms，剩余 ${filteredWords.length} 个有效词汇`,
  );

  // 🔥 [性能优化] 使用Map手动统计词频，比Object.groupBy更高效
  const groupStart = performance.now();
  const wordCountMap = new Map<string, number>();
  for (const word of filteredWords) {
    const count = wordCountMap.get(word) || 0;
    wordCountMap.set(word, count + 1);
  }
  const groupEnd = performance.now();
  console.log(
    '🔥 [性能优化] 词汇分组完成，耗时:',
    (groupEnd - groupStart).toFixed(2) + 'ms，获得',
    wordCountMap.size,
    '个不同词汇',
  );

  const mapStart = performance.now();
  const result = Array.from(wordCountMap.entries()).map(([word, count]) => ({
    word,
    count,
  }));
  const mapEnd = performance.now();
  console.log(`🔄 [PostStatistics] 词频统计完成，耗时: ${(mapEnd - mapStart).toFixed(2)}ms`);

  console.timeEnd('wordOccurrence');
  const totalTime = performance.now() - startTime;
  console.log(`🔄 [PostStatistics] wordOccurrence 计算完成，总耗时: ${totalTime.toFixed(2)}ms`);

  return result;
});

const postViewDivideByDay = computed(() => {
  return divideByDay(postViewList, (postView) =>
    dayjs(postView.post.createdAt).format('YYYY-MM-DD'),
  );
});

const postCountByDay = computed(() => {
  return postViewDivideByDay.value.map((day) => ({
    date: day.date,
    count: day.itemList.length,
  }));
});

const totalStatsDivided = computed(() => {
  console.log('postViewDivideByDay.value', postViewDivideByDay.value);
  return postViewDivideByDay.value.map((day) => {
    const date = day.date;
    const stat = day.itemList.reduce(
      (stats, post) => ({
        like: stats.like + (post.archive[0]!.like ?? 0),
        share: stats.share + (post.archive[0]!.share ?? 0),
        comment: stats.comment + (post.archive[0]!.comment ?? 0),
      }),
      { like: 0, share: 0, comment: 0 },
    );
    return {
      date,
      ...stat,
    };
  });
});

// ECharts 配置选项
const interactionTrendOption = computed<EChartsOption>(() => {
  const dates = totalStatsDivided.value.map((item) => item.date);
  const likes = totalStatsDivided.value.map((item) => item.like);
  const shares = totalStatsDivided.value.map((item) => item.share);
  const comments = totalStatsDivided.value.map((item) => item.comment);

  return {
    tooltip: {
      trigger: 'axis',
    },
    legend: {
      data: ['点赞', '分享', '评论'],
    },
    xAxis: {
      type: 'category',
      data: dates,
    },
    yAxis: {
      type: 'value',
    },
    series: [
      {
        name: '点赞',
        type: 'line',
        data: likes,
        smooth: true,
        itemStyle: {
          color: '#ff6b6b',
        },
      },
      {
        name: '分享',
        type: 'line',
        data: shares,
        smooth: true,
        itemStyle: {
          color: '#4ecdc4',
        },
      },
      {
        name: '评论',
        type: 'line',
        data: comments,
        smooth: true,
        itemStyle: {
          color: '#45b7d1',
        },
      },
    ],
  };
});

const postCountOption = computed<EChartsOption>(() => {
  const dates = postCountByDay.value.map((item) => item.date);
  const counts = postCountByDay.value.map((item) => item.count);

  return {
    tooltip: {
      trigger: 'axis',
    },
    xAxis: {
      type: 'category',
      data: dates,
    },
    yAxis: {
      type: 'value',
    },
    series: [
      {
        name: '发文量',
        type: 'bar',
        data: counts,
        itemStyle: {
          color: '#95de64',
        },
      },
    ],
  };
});

// 单独的点赞趋势图
const likeOption = computed<EChartsOption>(() => {
  const dates = totalStatsDivided.value.map((item) => item.date);
  const likes = totalStatsDivided.value.map((item) => item.like);

  return {
    tooltip: {
      trigger: 'axis',
      formatter: '{b}: {c} 点赞',
    },
    xAxis: {
      type: 'category',
      data: dates,
    },
    yAxis: {
      type: 'value',
      name: '点赞数',
    },
    series: [
      {
        name: '点赞',
        type: 'line',
        data: likes,
        smooth: true,
        itemStyle: {
          color: '#ff6b6b',
        },
        areaStyle: {
          color: {
            type: 'linear',
            x: 0,
            y: 0,
            x2: 0,
            y2: 1,
            colorStops: [
              { offset: 0, color: 'rgba(255, 107, 107, 0.3)' },
              { offset: 1, color: 'rgba(255, 107, 107, 0.1)' },
            ],
          },
        },
      },
    ],
  };
});

// 单独的分享趋势图
const shareOption = computed<EChartsOption>(() => {
  const dates = totalStatsDivided.value.map((item) => item.date);
  const shares = totalStatsDivided.value.map((item) => item.share);

  return {
    tooltip: {
      trigger: 'axis',
      formatter: '{b}: {c} 分享',
    },
    xAxis: {
      type: 'category',
      data: dates,
    },
    yAxis: {
      type: 'value',
      name: '分享数',
    },
    series: [
      {
        name: '分享',
        type: 'line',
        data: shares,
        smooth: true,
        itemStyle: {
          color: '#4ecdc4',
        },
        areaStyle: {
          color: {
            type: 'linear',
            x: 0,
            y: 0,
            x2: 0,
            y2: 1,
            colorStops: [
              { offset: 0, color: 'rgba(78, 205, 196, 0.3)' },
              { offset: 1, color: 'rgba(78, 205, 196, 0.1)' },
            ],
          },
        },
      },
    ],
  };
});

// 单独的评论趋势图
const commentOption = computed<EChartsOption>(() => {
  const dates = totalStatsDivided.value.map((item) => item.date);
  const comments = totalStatsDivided.value.map((item) => item.comment);

  return {
    tooltip: {
      trigger: 'axis',
      formatter: '{b}: {c} 评论',
    },
    xAxis: {
      type: 'category',
      data: dates,
    },
    yAxis: {
      type: 'value',
      name: '评论数',
    },
    series: [
      {
        name: '评论',
        type: 'line',
        data: comments,
        smooth: true,
        itemStyle: {
          color: '#45b7d1',
        },
        areaStyle: {
          color: {
            type: 'linear',
            x: 0,
            y: 0,
            x2: 0,
            y2: 1,
            colorStops: [
              { offset: 0, color: 'rgba(69, 183, 209, 0.3)' },
              { offset: 1, color: 'rgba(69, 183, 209, 0.1)' },
            ],
          },
        },
      },
    ],
  };
});

// 推文交互散点图 (点赞 vs 评论)
const scatterOption = computed<EChartsOption>(() => {
  const scatterData = latestPostArchiveList.value
    .filter((post) => (post.like ?? 0) > 0 || (post.comment ?? 0) > 0) // 过滤掉没有互动的推文
    .map((post) => [
      Math.max(post.like ?? 1, 1), // 点赞数，最小值为1以适配对数轴
      Math.max(post.comment ?? 1, 1), // 评论数，最小值为1以适配对数轴
      post.content?.substring(0, 50) + '...' || '无内容', // 推文内容预览
      post.id, // 推文ID
    ]);

  return {
    title: {
      text: '推文互动分布',
      subtext: '横轴: 点赞数 (对数轴) | 纵轴: 评论数 (对数轴)',
      left: 'center',
    },
    tooltip: {
      trigger: 'item',
      formatter: function (params: any) {
        const [likes, comments, content] = params.data;
        return `
          <div style="max-width: 300px;">
            <strong>推文内容:</strong><br/>
            ${content}<br/>
            <strong>点赞:</strong> ${likes}<br/>
            <strong>评论:</strong> ${comments}
          </div>
        `;
      },
    },
    xAxis: {
      type: 'log',
      name: '点赞数',
      nameLocation: 'middle',
      nameGap: 30,
      min: 1,
      axisLabel: {
        formatter: '{value}',
      },
      splitLine: {
        show: true,
        lineStyle: {
          color: '#e0e0e0',
          type: 'dashed',
        },
      },
    },
    yAxis: {
      type: 'log',
      name: '评论数',
      nameLocation: 'middle',
      nameGap: 50,
      min: 1,
      axisLabel: {
        formatter: '{value}',
      },
      splitLine: {
        show: true,
        lineStyle: {
          color: '#e0e0e0',
          type: 'dashed',
        },
      },
    },
    series: [
      {
        name: '推文互动',
        type: 'scatter',
        data: scatterData,
        symbolSize: function (data: any) {
          // 根据点赞数和评论数的总和调整点的大小
          const total = data[0] + data[1];
          return Math.min(Math.max(Math.log10(total) * 8, 6), 25);
        },
        itemStyle: {
          color: function (params: any) {
            // 根据互动强度使用不同颜色
            const total = params.data[0] + params.data[1];
            if (total > 100) return '#ff4757'; // 高互动 - 红色
            if (total > 50) return '#ffa726'; // 中高互动 - 橙色
            if (total > 20) return '#66bb6a'; // 中等互动 - 绿色
            return '#42a5f5'; // 低互动 - 蓝色
          },
          opacity: 0.2,
        },
        emphasis: {
          itemStyle: {
            opacity: 1,
            borderColor: '#333',
            borderWidth: 2,
          },
        },
      },
    ],
    grid: {
      left: '10%',
      right: '10%',
      bottom: '15%',
      top: '20%',
    },
  };
});

// 推文交互热力图 (点赞 vs 评论)
const heatmapOption = computed<EChartsOption>(() => {
  // 获取有效的互动数据
  const validPosts = latestPostArchiveList.value.filter(
    (post) => (post.like ?? 0) > 0 || (post.comment ?? 0) > 0,
  );

  // 确定数据范围
  const maxLikes = Math.max(...validPosts.map((post) => post.like ?? 0));
  const maxComments = Math.max(...validPosts.map((post) => post.comment ?? 0));

  // 创建分组区间
  const likeBins = 20; // 点赞数分20个区间
  const commentBins = 20; // 评论数分20个区间

  const likeStep = Math.ceil(maxLikes / likeBins);
  const commentStep = Math.ceil(maxComments / commentBins);

  // 创建热力图数据矩阵
  const heatmapData: number[][] = [];
  const likeLabels: string[] = [];
  const commentLabels: string[] = [];

  // 生成标签
  for (let i = 0; i < likeBins; i++) {
    const start = i * likeStep;
    const end = (i + 1) * likeStep;
    likeLabels.push(`${start}-${end}`);
  }

  for (let i = 0; i < commentBins; i++) {
    const start = i * commentStep;
    const end = (i + 1) * commentStep;
    commentLabels.push(`${start}-${end}`);
  }

  // 初始化数据矩阵
  const dataMatrix: number[][] = Array(commentBins)
    .fill(0)
    .map(() => Array(likeBins).fill(0));

  // 填充数据
  validPosts.forEach((post) => {
    const likes = post.like ?? 0;
    const comments = post.comment ?? 0;

    const likeIndex = Math.min(Math.floor(likes / likeStep), likeBins - 1);
    const commentIndex = Math.min(Math.floor(comments / commentStep), commentBins - 1);

    if (dataMatrix[commentIndex] && dataMatrix[commentIndex][likeIndex] !== undefined) {
      dataMatrix[commentIndex][likeIndex]++;
    }
  });

  // 转换为ECharts热力图数据格式
  for (let i = 0; i < commentBins; i++) {
    for (let j = 0; j < likeBins; j++) {
      const value = dataMatrix[i]?.[j];
      if (value && value > 0) {
        heatmapData.push([j, i, value]);
      }
    }
  }

  return {
    title: {
      text: '推文互动分布热力图',
      subtext: '颜色深度表示该区间内推文数量密度',
      left: 'center',
    },
    tooltip: {
      position: 'top',
      formatter: function (params: any) {
        const [likeIndex, commentIndex, count] = params.data;
        const likeRange = likeLabels[likeIndex];
        const commentRange = commentLabels[commentIndex];
        return `
          <div>
            <strong>点赞范围:</strong> ${likeRange}<br/>
            <strong>评论范围:</strong> ${commentRange}<br/>
            <strong>推文数量:</strong> ${count}
          </div>
        `;
      },
    },
    grid: {
      height: '70%',
      top: '15%',
      left: '15%',
      right: '15%',
    },
    xAxis: {
      type: 'category',
      data: likeLabels,
      name: '点赞数区间',
      nameLocation: 'middle',
      nameGap: 40,
      axisLabel: {
        rotate: 45,
        fontSize: 10,
      },
      splitArea: {
        show: true,
      },
    },
    yAxis: {
      type: 'category',
      data: commentLabels,
      name: '评论数区间',
      nameLocation: 'middle',
      nameGap: 60,
      axisLabel: {
        fontSize: 10,
      },
      splitArea: {
        show: true,
      },
    },
    visualMap: {
      min: 0,
      max: heatmapData.length > 0 ? Math.max(...heatmapData.map((item) => item[2] ?? 0)) : 10,
      calculable: true,
      orient: 'vertical',
      left: 'right',
      top: 'middle',
      inRange: {
        color: [
          '#313695',
          '#4575b4',
          '#74add1',
          '#abd9e9',
          '#e0f3f8',
          '#ffffbf',
          '#fee090',
          '#fdae61',
          '#f46d43',
          '#d73027',
          '#a50026',
        ],
      },
      text: ['高密度', '低密度'],
      textStyle: {
        fontSize: 12,
      },
    },
    series: [
      {
        name: '推文分布',
        type: 'heatmap',
        data: heatmapData,
        label: {
          show: false,
        },
        emphasis: {
          itemStyle: {
            shadowBlur: 10,
            shadowColor: 'rgba(0, 0, 0, 0.5)',
          },
        },
      },
    ],
  };
});

// 推文交互3D散点图 (点赞 : 评论 : 分享)
const scatter3DOption = computed(() => {
  // 获取有效的互动数据，确保至少有一种互动
  const validPosts = latestPostArchiveList.value.filter(
    (post) => (post.like ?? 0) > 0 || (post.comment ?? 0) > 0 || (post.share ?? 0) > 0,
  );

  // 准备3D散点图数据
  const scatter3DData = validPosts.map((post) => ({
    value: [
      Math.max(post.like ?? 1, 1), // X轴: 点赞数，最小值为1
      Math.max(post.comment ?? 1, 1), // Y轴: 评论数，最小值为1
      Math.max(post.share ?? 1, 1), // Z轴: 分享数，最小值为1
    ],
    name: post.content?.substring(0, 30) + '...' || '无内容',
    itemStyle: {
      opacity: 0.8,
    },
  }));

  return {
    title: {
      text: '推文互动3D分布',
      subtext: 'X轴: 点赞数 | Y轴: 评论数 | Z轴: 分享数',
      left: 'center',
    },
    tooltip: {
      formatter: function (params: any) {
        const [likes, comments, shares] = params.data.value;
        return `
          <div style="max-width: 300px;">
            <strong>推文内容:</strong><br/>
            ${params.data.name}<br/>
            <strong>点赞:</strong> ${likes}<br/>
            <strong>评论:</strong> ${comments}<br/>
            <strong>分享:</strong> ${shares}
          </div>
        `;
      },
    },
    grid3D: {
      boxWidth: 100,
      boxHeight: 100,
      boxDepth: 100,
      alpha: 20,
      beta: 40,
      viewControl: {
        projection: 'perspective',
        autoRotate: false,
        distance: 200,
        alpha: 20,
        beta: 40,
        center: [0, 0, 0],
        panMouseButton: 'left',
        rotateMouseButton: 'right',
      },
      light: {
        main: {
          intensity: 1.2,
          shadow: true,
          shadowQuality: 'high',
        },
        ambient: {
          intensity: 0.3,
        },
      },
    },
    xAxis3D: {
      name: '点赞数',
      type: 'log',
      min: 1,
      axisLabel: {
        formatter: '{value}',
      },
    },
    yAxis3D: {
      name: '评论数',
      type: 'log',
      min: 1,
      axisLabel: {
        formatter: '{value}',
      },
    },
    zAxis3D: {
      name: '分享数',
      type: 'log',
      min: 1,
      axisLabel: {
        formatter: '{value}',
      },
    },
    series: [
      {
        type: 'scatter3D',
        data: scatter3DData,
        symbolSize: function (data: any) {
          // 根据总互动量调整点的大小
          const total = data[0] + data[1] + data[2];
          return Math.min(Math.max(Math.log10(total) * 5, 4), 20);
        },
        itemStyle: {
          color: function (params: any) {
            // 根据总互动强度使用不同颜色
            const [likes, comments, shares] = params.data.value;
            const total = likes + comments + shares;

            if (total > 200) return '#e74c3c'; // 超高互动 - 红色
            if (total > 100) return '#f39c12'; // 高互动 - 橙色
            if (total > 50) return '#f1c40f'; // 中高互动 - 黄色
            if (total > 20) return '#2ecc71'; // 中等互动 - 绿色
            if (total > 10) return '#3498db'; // 中低互动 - 蓝色
            return '#9b59b6'; // 低互动 - 紫色
          },
          opacity: 0.8,
        },
        emphasis: {
          itemStyle: {
            opacity: 1,
          },
        },
      },
    ],
  };
});

// 词云图配置
const wordCloudOption = computed(() => {
  // 过滤出现频率较高的词汇，避免词云过于拥挤
  const filteredWords = wordOccurrence.value
    .filter((item) => item.count > 1) // 只显示出现2次以上的词汇
    .sort((a, b) => b.count - a.count) // 按频率降序排列
    .slice(0, 100); // 最多显示100个词汇

  // 转换为词云数据格式
  const wordCloudData = filteredWords.map((item) => ({
    name: item.word,
    value: item.count,
  }));

  return {
    tooltip: {
      formatter: function (params: any) {
        return `<strong>${params.data.name}</strong><br/>出现次数: ${params.data.value}`;
      },
    },
    series: [
      {
        type: 'wordCloud',
        gridSize: 2,
        sizeRange: [12, 50],
        rotationRange: [-90, 90],
        shape: 'pentagon',
        width: '100%',
        height: '100%',
        drawOutOfBound: false,
        layoutAnimation: true,
        textStyle: {
          fontFamily: 'sans-serif',
          fontWeight: 'bold',
          color: function () {
            // 随机颜色
            const colors = [
              '#ff6b6b',
              '#4ecdc4',
              '#45b7d1',
              '#96ceb4',
              '#ffd93d',
              '#ff8a80',
              '#82b1ff',
              '#b39ddb',
              '#f8bbd9',
              '#c5e1a5',
            ];
            return colors[Math.floor(Math.random() * colors.length)];
          },
        },
        emphasis: {
          focus: 'self',
          textStyle: {
            shadowBlur: 10,
            shadowColor: '#333',
          },
        },
        data: wordCloudData,
      },
    ],
  } as any; // 使用 any 类型避免 TypeScript 类型检查问题
});
</script>

<style lang="scss">
.fixed-layout-table {
  table {
    table-layout: fixed;
  }
}
</style><|MERGE_RESOLUTION|>--- conflicted
+++ resolved
@@ -385,88 +385,34 @@
         </template>
         <template #body-cell-visibilityScore="props">
           <q-td :props="props">
-<<<<<<< HEAD
-            <div class="text-center">
-              <q-circular-progress
-                :value="props.row.visibilityScore || 0"
-                size="30px"
-                :thickness="0.15"
-                color="blue"
-                class="q-mr-xs"
-              />
-              <div class="text-caption">
-                {{
-                  typeof props.row.visibilityScore === 'number'
-                    ? props.row.visibilityScore.toFixed(1)
-                    : '0.0'
-                }}
-              </div>
-=======
             <div class="text-center text-weight-bold text-blue">
               {{
                 typeof props.row.visibilityScore === 'number'
                   ? props.row.visibilityScore.toFixed(2)
                   : '0.00'
               }}
->>>>>>> 19d60e37
             </div>
           </q-td>
         </template>
         <template #body-cell-engagementScore="props">
           <q-td :props="props">
-<<<<<<< HEAD
-            <div class="text-center">
-              <q-circular-progress
-                :value="props.row.engagementScore || 0"
-                size="30px"
-                :thickness="0.15"
-                color="orange"
-                class="q-mr-xs"
-              />
-              <div class="text-caption">
-                {{
-                  typeof props.row.engagementScore === 'number'
-                    ? props.row.engagementScore.toFixed(1)
-                    : '0.0'
-                }}
-              </div>
-=======
             <div class="text-center text-weight-bold text-orange">
               {{
                 typeof props.row.engagementScore === 'number'
                   ? props.row.engagementScore.toFixed(2)
                   : '0.00'
               }}
->>>>>>> 19d60e37
             </div>
           </q-td>
         </template>
         <template #body-cell-sentimentScore="props">
           <q-td :props="props">
-<<<<<<< HEAD
-            <div class="text-center">
-              <q-circular-progress
-                :value="props.row.sentimentScore || 0"
-                size="30px"
-                :thickness="0.15"
-                color="green"
-                class="q-mr-xs"
-              />
-              <div class="text-caption">
-                {{
-                  typeof props.row.sentimentScore === 'number'
-                    ? props.row.sentimentScore.toFixed(1)
-                    : '0.0'
-                }}
-              </div>
-=======
             <div class="text-center text-weight-bold text-green">
               {{
                 typeof props.row.sentimentScore === 'number'
                   ? props.row.sentimentScore.toFixed(2)
                   : '0.00'
               }}
->>>>>>> 19d60e37
             </div>
           </q-td>
         </template>
@@ -933,16 +879,11 @@
 import { useQuasar } from 'quasar';
 import jsPDF from 'jspdf';
 import autoTable from 'jspdf-autotable';
-<<<<<<< HEAD
-import { calculateInfluenceRanking } from 'src/utils/influenceCalculator';
-import type { InfluenceRankingItem } from 'src/utils/influenceCalculator';
-=======
 import {
   calculateInfluenceRanking,
   DEFAULT_INFLUENCE_COEFFICIENTS,
 } from 'src/utils/influenceCalculator';
 import type { InfluenceRankingItem, InfluenceCoefficients } from 'src/utils/influenceCalculator';
->>>>>>> 19d60e37
 
 const {
   query,
@@ -1884,21 +1825,14 @@
     },
   );
 
-<<<<<<< HEAD
-  // 使用新的影响力计算算法
-=======
   // 使用新的影响力计算算法，传入用户设置的系数
->>>>>>> 19d60e37
   const influenceRanking = calculateInfluenceRanking(
     identityGroupsArray,
     postAgreementData || {},
     categoryData || [],
     selectedDates || [], // 使用用户选择的日期
     7, // 如果没有选择日期，则分析最近7天的数据
-<<<<<<< HEAD
-=======
     influenceCoefficients.value, // 使用用户设置的系数
->>>>>>> 19d60e37
   );
 
   // 转换为组件所需的格式，保持向后兼容
@@ -1945,11 +1879,7 @@
 });
 
 // 身份排行表格列定义 - 增强版
-<<<<<<< HEAD
-const identityColumns = [
-=======
 const identityColumns = computed(() => [
->>>>>>> 19d60e37
   {
     name: 'rank',
     label: '排名',
@@ -1964,56 +1894,13 @@
     field: 'authorName',
     align: 'left' as const,
     headerStyle: 'width: 120px;',
-<<<<<<< HEAD
-  },
-  {
-    name: 'influenceScore',
-    label: '综合影响力',
-    field: 'influenceScore',
-    align: 'center' as const,
-    headerStyle: 'width: 100px;',
-    sortable: true,
-    format: (val: number) => val.toFixed(2),
-  },
-  {
-    name: 'visibilityScore',
-    label: '可见度',
-    field: 'visibilityScore',
-    align: 'center' as const,
-    headerStyle: 'width: 80px;',
-    sortable: true,
-    format: (val: number) => val.toFixed(1),
-  },
-  {
-    name: 'engagementScore',
-    label: '讨论度',
-    field: 'engagementScore',
-    align: 'center' as const,
-    headerStyle: 'width: 80px;',
-    sortable: true,
-    format: (val: number) => val.toFixed(1),
-  },
-  {
-    name: 'sentimentScore',
-    label: '认同度',
-    field: 'sentimentScore',
-    align: 'center' as const,
-    headerStyle: 'width: 80px;',
-    sortable: true,
-    format: (val: number) => val.toFixed(1),
-=======
->>>>>>> 19d60e37
   },
   {
     name: 'influenceScore',
     label: '🏆 综合影响力',
     field: 'influenceScore',
     align: 'center' as const,
-<<<<<<< HEAD
-    headerStyle: 'width: 70px;',
-=======
     headerStyle: 'width: 120px; font-weight: bold; background-color: #f5f5f5;',
->>>>>>> 19d60e37
     sortable: true,
     format: (val: number) => val.toFixed(2),
   },
@@ -2023,11 +1910,7 @@
     label: '👁️ 可见度',
     field: 'visibilityScore',
     align: 'center' as const,
-<<<<<<< HEAD
-    headerStyle: 'width: 70px;',
-=======
     headerStyle: 'width: 100px; font-weight: bold; background-color: #e3f2fd;',
->>>>>>> 19d60e37
     sortable: true,
     format: (val: number) => val.toFixed(2),
   },
@@ -2036,11 +1919,7 @@
     label: '内容总量',
     field: (row: any) => row.influence?.visibility?.contentVolume || 0,
     align: 'center' as const,
-<<<<<<< HEAD
-    headerStyle: 'width: 70px;',
-=======
     headerStyle: 'width: 90px;',
->>>>>>> 19d60e37
     sortable: true,
     format: (val: number) => val.toFixed(0),
   },
@@ -2049,9 +1928,6 @@
     label: '稳定性',
     field: (row: any) => row.influence?.visibility?.contentStability || 0,
     align: 'center' as const,
-<<<<<<< HEAD
-    headerStyle: 'width: 70px;',
-=======
     headerStyle: 'width: 90px;',
     sortable: true,
     format: (val: number) => val.toFixed(2),
@@ -2062,7 +1938,6 @@
     field: (row: any) => row.influence?.visibility?.domainCoverage || 0,
     align: 'center' as const,
     headerStyle: 'width: 90px;',
->>>>>>> 19d60e37
     sortable: true,
     format: (val: number) => val.toFixed(2),
   },
